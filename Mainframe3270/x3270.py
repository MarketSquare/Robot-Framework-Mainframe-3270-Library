import os
import re
import shlex
import socket
import time
from datetime import timedelta
from os import name as os_name
from typing import Any, List, Optional, Union

from robot.api import logger
from robot.api.deco import keyword
from robot.libraries.BuiltIn import BuiltIn, RobotNotRunningError
from robot.utils import Matcher, secs_to_timestr, timestr_to_secs

<<<<<<< HEAD
from .py3270 import Emulator, ExecutableApp
=======
from .py3270 import Emulator
>>>>>>> b898fa9a


class X3270(object):
    def __init__(
        self,
        visible: bool,
        timeout: timedelta,
        wait_time: timedelta,
        wait_time_after_write: timedelta,
        img_folder: str,
<<<<<<< HEAD
        model: str = "4"
=======
>>>>>>> b898fa9a
    ) -> None:
        self.visible = visible
        self.timeout = self._convert_timeout(timeout)
        self.wait = self._convert_timeout(wait_time)
        self.wait_write = self._convert_timeout(wait_time_after_write)
        self.imgfolder = img_folder
<<<<<<< HEAD
        self.model = ExecutableApp.get_model(model)
=======
>>>>>>> b898fa9a
        self.mf: Emulator = None  # type: ignore
        # Try Catch to run in Pycharm, and make a documentation in libdoc with no error
        try:
            self.output_folder = BuiltIn().get_variable_value("${OUTPUT DIR}")
        except RobotNotRunningError:
            self.output_folder = os.getcwd()

    def _convert_timeout(self, time):
        if isinstance(time, timedelta):
            return time.total_seconds()
        return timestr_to_secs(time, round_to=None)

    @keyword("Change Timeout")
    def change_timeout(self, seconds: timedelta) -> None:
        """
        Change the timeout for connection in seconds.

        Example:
            | Change Timeout | 3 seconds |
        """
        self.timeout = self._convert_timeout(seconds)

    @keyword("Open Connection")
    def open_connection(
        self,
        host: str,
        LU: Optional[str] = None,
        port: int = 23,
<<<<<<< HEAD
        extra_args: Optional[Union[List[str], os.PathLike, ExecutableApp.get_model("4")]] = None,
=======
        extra_args: Optional[Union[List[str], os.PathLike]] = None,
>>>>>>> b898fa9a
    ):
        """Create a connection to an IBM3270 mainframe with the default port 23.
        To establish a connection, only the hostname is required. Optional parameters include logical unit name (LU) and port.

        Additional configuration data can be provided through the `extra_args` parameter.
        `extra_args` accepts either a list or a path to a file containing [https://x3270.miraheze.org/wiki/Category:Command-line_options|x3270 command line options].

        Entries in the argfile can be on one line or multiple lines. Lines starting with "#" are considered comments.
        Arguments containing whitespace must be enclosed in single or double quotes.

        | # example_argfile_oneline.txt
        | -accepthostname myhost.com

        | # example_argfile_multiline.txt
        | -xrm "wc3270.acceptHostname: myhost.com"
        | # this is a comment
        | -charset french
        | -port 992

        Please ensure that the arguments provided are available for your specific x3270 application and version.
        Refer to the [https://x3270.miraheze.org/wiki/Wc3270/Command-line_options|wc3270 command line options] for a subset of available options.

        Note: If you specify the port with the `-port` command-line option in `extra_args` (or use the -xrm resource command for it),
        it will take precedence over the `port` argument provided in the `Open Connection` keyword.

        Example:
            | Open Connection | Hostname |
            | Open Connection | Hostname | LU=LUname |
            | Open Connection | Hostname | port=992 |
            | @{extra_args}   | Create List | -accepthostname | myhost.com | -cafile | ${CURDIR}/cafile.crt |
            | Append To List  | ${extra_args} | -port | 992 |
            | Open Connection | Hostname | extra_args=${extra_args} |
            | Open Connection | Hostname | extra_args=${CURDIR}/argfile.txt |
        """
        if self.mf:
            self.close_connection()
        extra_args = self._process_args(extra_args)
        self.mf = Emulator(self.visible, self.timeout, extra_args)
        host_string = f"{LU}@{host}" if LU else host
        if self._port_in_extra_args(extra_args):
            if port != 23:
                logger.warn(
                    "The connection port has been specified both in the `port` argument and in `extra_args`. "
                    "The port specified in `extra_args` will take precedence over the `port` argument. "
                    "To avoid this warning, you can either remove the port command-line option from `extra_args`, "
                    "or leave the `port` argument at its default value of 23."
                )
            self.mf.connect(host_string)
        else:
            self.mf.connect(f"{host_string}:{port}")

<<<<<<< HEAD

        size_args = ["-model",
                     ExecutableApp.get_model(self.model),
                     "-oversize",
                     ExecutableApp.get_screen_size(self.model)]

        if len(extra_args) == 0:
            extra_args = size_args
        else:
            if ("-model" and "-charset") not in extra_args:
                extra_args.extend(size_args)

=======
>>>>>>> b898fa9a
    def _process_args(self, args) -> list:
        processed_args = []
        if not args:
            return []
        elif isinstance(args, list):
            processed_args = args
        elif isinstance(args, os.PathLike) or isinstance(args, str):
            with open(args) as file:
                for line in file:
                    if line.lstrip().startswith("#"):
                        continue
                    for arg in shlex.split(line):
                        processed_args.append(arg)
        return processed_args

    def _port_in_extra_args(self, args) -> bool:
        if not args:
            return False
        for arg in args:
            if arg == "-port" or ".port" in arg:
                return True
        return False

    @keyword("Open Connection From Session File")
    def open_connection_from_session_file(self, session_file: os.PathLike):
        """Create a connection to an IBM3270 mainframe using a [https://x3270.miraheze.org/wiki/Session_file|session file].

        The session file contains [https://x3270.miraheze.org/wiki/Category:Resources|resources (settings)] for a specific host session.
        The only mandatory setting required to establish the connection is the [https://x3270.miraheze.org/wiki/Hostname_resource|hostname resource].

        This keyword is an alternative to `Open Connection`. Please note that the Robot-Framework-Mainframe-3270-Library
        currently only supports model "2". Specifying any other model will result in a failure.

        For more information on session file syntax and detailed examples, please consult the [https://x3270.miraheze.org/wiki/Session_file|x3270 wiki].

        Example:
        | Open Connection From Session File | ${CURDIR}/session.wc3270 |

        where the content of `session.wc3270` is:
        | wc3270.hostname: myhost.com:23
        | wc3270.model: 2
        """
        if self.mf:
            self.close_connection()
        self._check_session_file_extension(session_file)
        self._check_contains_hostname(session_file)
        self._check_model(session_file)
        if os_name == "nt" and self.visible:
            self.mf = Emulator(self.visible, self.timeout)
            self.mf.connect(str(session_file))
        else:
            self.mf = Emulator(self.visible, self.timeout, [str(session_file)])

    def _check_session_file_extension(self, session_file):
        file_extension = str(session_file).rsplit(".")[-1]
        expected_extensions = {
            ("nt", True): "wc3270",
            ("nt", False): "ws3270",
            ("posix", True): "x3270",
            ("posix", False): "s3270",
        }
        expected_extension = expected_extensions.get((os_name, self.visible))
        if file_extension != expected_extension:
            raise ValueError(
                f"Based on the emulator that you are using, "
                f'the session file extension has to be ".{expected_extension}", '
                f'but it was ".{file_extension}"'
            )

    def _check_contains_hostname(self, session_file):
        with open(session_file) as file:
            if "hostname:" not in file.read():
                raise ValueError(
                    "Your session file needs to specify the hostname resource "
                    "to set up the connection. "
                    "An example for wc3270 looks like this: \n"
                    "wc3270.hostname: myhost.com\n"
                )

    def _check_model(self, session_file):
        with open(session_file) as file:
            pattern = re.compile(r"[wcxs3270.*]+model:\s*([327892345E-]+)")
            match = pattern.findall(file.read())
            if not match:
                return
            elif match[-1] == "2":
                return
            else:
                raise ValueError(
                    f'Robot-Framework-Mainframe-3270-Library currently only supports model "2", '
                    f'the model you specified in your session file was "{match[-1]}". '
                    f'Please change it to "2", using either the session wizard if you are on Windows, '
                    f'or by editing the model resource like this "*model: 2"'
                )

    @keyword("Close Connection")
    def close_connection(self) -> None:
        """Disconnect from the host."""
        try:
            self.mf.terminate()
        except socket.error:
            pass
        self.mf = None  # type: ignore

    @keyword("Change Wait Time")
    def change_wait_time(self, wait_time: timedelta) -> None:
        """To give time for the mainframe screen to be "drawn" and receive the next commands, a "wait time" has been
        created, which by default is set to 0.5 seconds. This is a sleep applied AFTER the following keywords:

        - `Execute Command`
        - `Send Enter`
        - `Send PF`
        - `Write`
        - `Write in position`

        If you want to change this value, just use this keyword passing the time in seconds.

        Example:
            | Change Wait Time | 0.5              |
            | Change Wait Time | 200 milliseconds |
            | Change Wait Time | 0:00:01.500      |
        """
        self.wait = self._convert_timeout(wait_time)

    @keyword("Change Wait Time After Write")
    def change_wait_time_after_write(self, wait_time_after_write: timedelta) -> None:
        """To give the user time to see what is happening inside the mainframe, a "wait time after write" has
        been created, which by default is set to 0 seconds. This is a sleep applied AFTER sending a string in these
        keywords:

        - `Write`
        - `Write Bare`
        - `Write in position`
        - `Write Bare in position`

        If you want to change this value, just use this keyword passing the time in seconds.

        Note: This keyword is useful for debug purpose

        Example:
            | Change Wait Time After Write | 1             |
            | Change Wait Time After Write | 0.5 seconds   |
            | Change Wait Time After Write | 0:00:02       |
        """
        self.wait_write = self._convert_timeout(wait_time_after_write)

    @keyword("Read")
    def read(self, ypos: int, xpos: int, length: int) -> str:
        """Get a string of ``length`` at screen co-ordinates ``ypos`` / ``xpos``.

        Co-ordinates are 1 based, as listed in the status area of the terminal.

        Example for read a string in the position y=8 / x=10 of a length 15:
            | ${value} | Read | 8 | 10 | 15 |
        """
        self._check_limits(ypos, xpos)
        # Checks if the user has passed a length that will be larger than the x limit of the screen.
        if (xpos + length) > (80 + 1):
            raise Exception(
                "You have exceeded the x-axis limit of the mainframe screen"
            )
        string = self.mf.string_get(ypos, xpos, length)
        return string

    @keyword("Read All Screen")
    def read_all_screen(self) -> str:
        """Read the current screen and returns all content in one string.

        This is useful if your automation scripts should take different routes depending
        on a message shown on the screen.

        Example:
            | ${screen} | Read All Screen              |
            | IF   | 'certain text' in '''${screen}''' |
            |      | Do Something                      |
            | ELSE |                                   |
            |      | Do Something Else                 |
            | END  |                                   |
        """
        return self._read_all_screen()

    @keyword("Execute Command")
    def execute_command(self, cmd: str) -> None:
        """Execute a [http://x3270.bgp.nu/wc3270-man.html#Actions|x3270 command].

        Example:
            | Execute Command | Enter |
            | Execute Command | Home |
            | Execute Command | Tab |
            | Execute Command | PF(1) |
        """
        self.mf.exec_command(cmd.encode("utf-8"))
        time.sleep(self.wait)

    @keyword("Set Screenshot Folder")
    def set_screenshot_folder(self, path: str) -> None:
        r"""Set a folder to keep the html files generated by the `Take Screenshot` keyword.

        Note that the folder needs to exist before running your automation scripts. Else the images
        will be stored in the ``${OUTPUT DIR}`` set by robotframework.

        Example:
            | Set Screenshot Folder | C:\\Temp\\Images |
        """
        if os.path.exists(os.path.normpath(os.path.join(self.output_folder, path))):
            self.imgfolder = path
        else:
            logger.error('Given screenshots path "%s" does not exist' % path)
            logger.warn('Screenshots will be saved in "%s"' % self.imgfolder)

    @keyword("Take Screenshot")
    def take_screenshot(
        self, height: int = 410, width: int = 670, filename_prefix: str = "screenshot"
    ) -> str:
        """Generate a screenshot of the IBM 3270 Mainframe in a html format. The
        default folder is the log folder of RobotFramework, if you want change see the `Set Screenshot Folder`.

        The Screenshot is printed in a iframe log, with the values of height=410 and width=670, you
        can change these values by passing them to the keyword.

        The file name prefix can be set, the default is "screenshot".

        The full file path is returned.

        Example:
            | ${filepath} | Take Screenshot |
            | ${filepath} | Take Screenshot | height=500 | width=700 |
            | Take Screenshot | height=500 | width=700 |
            | Take Screenshot | filename_prefix=MyScreenshot |
        """
        extension = "html"
        filename_sufix = round(time.time() * 1000)
        filepath = os.path.join(
            self.imgfolder, "%s_%s.%s" % (filename_prefix, filename_sufix, extension)
        )
        self.mf.save_screen(os.path.join(self.output_folder, filepath))
        logger.write(
            '<iframe src="%s" height="%s" width="%s"></iframe>'
            % (filepath.replace("\\", "/"), height, width),
            level="INFO",
            html=True,
        )
        return filepath

    @keyword("Wait Field Detected")
    def wait_field_detected(self) -> None:
        """Wait until the screen is ready, the cursor has been positioned
        on a modifiable field, and the keyboard is unlocked.

        Sometimes the server will "unlock" the keyboard but the screen
        will not yet be ready.  In that case, an attempt to read or write to the
        screen will result in a 'E' keyboard status because we tried to read from
        a screen that is not ready yet.

        Using this method tells the client to wait until a field is
        detected and the cursor has been positioned on it.
        """
        self.mf.wait_for_field()

    @keyword("Delete Char")
    def delete_char(
        self, ypos: Optional[int] = None, xpos: Optional[int] = None
    ) -> None:
        """Delete the character under the cursor. If you want to delete a character that is in
        another position, simply pass the coordinates ``ypos`` / ``xpos``.

        Co-ordinates are 1 based, as listed in the status area of the
        terminal.

        Example:
            | Delete Char |
            | Delete Char | ypos=9 | xpos=25 |
        """
        if ypos is not None and xpos is not None:
            self.mf.move_to(ypos, xpos)
        self.mf.exec_command(b"Delete")

    @keyword("Delete Field")
    def delete_field(
        self, ypos: Optional[int] = None, xpos: Optional[int] = None
    ) -> None:
        """Delete the entire content of a field at the current cursor location and positions
        the cursor at beginning of field. If you want to delete a field that is in
        another position, simply pass the coordinates ``ypos`` / ``xpos`` of any part in the field.

        Co-ordinates are 1 based, as listed in the status area of the
        terminal.

        Example:
            | Delete Field |
            | Delete Field | ypos=12 | xpos=6 |
        """
        if ypos is not None and xpos is not None:
            self.mf.move_to(ypos, xpos)
        self.mf.delete_field()

    @keyword("Send Enter")
    def send_enter(self) -> None:
        """Send an Enter to the screen."""
        self.mf.send_enter()
        time.sleep(self.wait)

    @keyword("Move Next Field")
    def move_next_field(self) -> None:
        """Move the cursor to the next input field. Equivalent to pressing the Tab key."""
        self.mf.exec_command(b"Tab")

    @keyword("Move Previous Field")
    def move_previous_field(self) -> None:
        """Move the cursor to the previous input field. Equivalent to pressing the Shift+Tab keys."""
        self.mf.exec_command(b"BackTab")

    @keyword("Send PF")
    def send_PF(self, PF: str) -> None:
        """Send a Program Function to the screen.

        Example:
               | Send PF | 3 |
        """
        self.mf.exec_command(("PF({0})").format(PF).encode("utf-8"))
        time.sleep(self.wait)

    @keyword("Write")
    def write(self, txt: str) -> None:
        """Send a string *and Enter* to the screen at the current cursor location.

        Example:
            | Write | something |
        """
        self._write(txt, enter=1)

    @keyword("Write Bare")
    def write_bare(self, txt: str) -> None:
        """Send only the string to the screen at the current cursor location.

        Example:
            | Write Bare | something |
        """
        self._write(txt)

    @keyword("Write In Position")
    def write_in_position(self, txt: str, ypos: int, xpos: int) -> None:
        """Send a string *and Enter* to the screen at screen co-ordinates ``ypos`` / ``xpos``.

        Co-ordinates are 1 based, as listed in the status area of the
        terminal.

        Example:
            | Write in Position | something | 9 | 11 |
        """
        self._write(txt, ypos, xpos, enter=1)

    @keyword("Write Bare In Position")
    def write_bare_in_position(self, txt: str, ypos: int, xpos: int):
        """Send only the string to the screen at screen co-ordinates ``ypos`` / ``xpos``.

        Co-ordinates are 1 based, as listed in the status area of the
        terminal.

        Example:
            | Write Bare in Position | something | 9 | 11 |
        """
        self._write(txt, ypos, xpos)

    def _write(
        self,
        txt: Any,
        ypos: Optional[int] = None,
        xpos: Optional[int] = None,
        enter: int = 0,
    ) -> None:
        txt = txt.encode("unicode_escape")
        if ypos is not None and xpos is not None:
            self._check_limits(ypos, xpos)
            self.mf.send_string(txt, ypos, xpos)
        else:
            self.mf.send_string(txt)
        time.sleep(self.wait_write)
        for i in range(enter):
            self.mf.send_enter()
            time.sleep(self.wait)

    @keyword("Wait Until String")
    def wait_until_string(
        self, txt: str, timeout: timedelta = timedelta(seconds=5)
    ) -> str:
        """Wait until a string exists on the mainframe screen to perform the next step. If the string does not appear in
        5 seconds, the keyword will raise an exception. You can define a different timeout.

        Example:
            | Wait Until String | something |
            | Wait Until String | something | 10 |
            | Wait Until String | something | 15 s |
            | Wait Until String | something | 0:00:15 |
        """
        timeout = self._convert_timeout(timeout)
        max_time = time.time() + timeout  # type: ignore
        while time.time() < max_time:
            result = self._search_string(str(txt))
            if result:
                return txt
        raise Exception(f'String "{txt}" not found in {secs_to_timestr(timeout)}')

    def _search_string(self, string: str, ignore_case: bool = False) -> bool:
        """Search if a string exists on the mainframe screen and return True or False."""

        def __read_screen(string: str, ignore_case: bool) -> bool:
            for ypos in range(24):
                line = self.mf.string_get(ypos + 1, 1, 80)
                if ignore_case:
                    line = line.lower()
                if string in line:
                    return True
            return False

        status = __read_screen(string, ignore_case)
        return status

    @keyword("Page Should Contain String")
    def page_should_contain_string(
        self, txt: str, ignore_case: bool = False, error_message: Optional[str] = None
    ) -> None:
        """Assert that a given string exists on the mainframe screen.

        The assertion is case sensitive. If you want it to be case insensitive, you can pass the argument ignore_case=True.

        You can change the exception message by setting a custom string to error_message.

        Example:
            | Page Should Contain String | something |
            | Page Should Contain String | someTHING | ignore_case=True                |
            | Page Should Contain String | something | error_message=New error message |
        """
        message = f'The string "{txt}" was not found'
        if error_message:
            message = error_message
        if ignore_case:
            txt = txt.lower()
        result = self._search_string(txt, ignore_case)
        if not result:
            raise Exception(message)
        logger.info(f'The string "{txt}" was found')

    @keyword("Page Should Not Contain String")
    def page_should_not_contain_string(
        self, txt: str, ignore_case: bool = False, error_message: Optional[str] = None
    ) -> None:
        """Assert that a given string does NOT exists on the mainframe screen.

        The assertion is case sensitive. If you want it to be case insensitive, you can pass the argument ignore_case=True.

        You can change the exception message by setting a custom string to error_message.

        Example:
            | Page Should Not Contain String | something |
            | Page Should Not Contain String | someTHING | ignore_case=True |
            | Page Should Not Contain String | something | error_message=New error message |
        """
        message = f'The string "{txt}" was found'
        if error_message:
            message = error_message
        if ignore_case:
            txt = txt.lower()
        result = self._search_string(txt, ignore_case)
        if result:
            raise Exception(message)

    @keyword("Page Should Contain Any String")
    def page_should_contain_any_string(
        self,
        list_string: List[str],
        ignore_case: bool = False,
        error_message: Optional[str] = None,
    ) -> None:
        """Assert that one of the strings in a given list exists on the mainframe screen.

        The assertion is case sensitive. If you want it to be case insensitive, you can pass the argument ignore_case=True.

        You can change the exception message by setting a custom string to error_message.

        Example:
            | Page Should Contain Any String | ${list_of_string} |
            | Page Should Contain Any String | ${list_of_string} | ignore_case=True |
            | Page Should Contain Any String | ${list_of_string} | error_message=New error message |
        """
        message = f'The strings "{list_string}" were not found'
        if error_message:
            message = error_message
        if ignore_case:
            list_string = [item.lower() for item in list_string]
        for string in list_string:
            result = self._search_string(string, ignore_case)
            if result:
                break
        if not result:
            raise Exception(message)

    @keyword("Page Should Not Contain Any String")
    def page_should_not_contain_any_string(
        self,
        list_string: List[str],
        ignore_case: bool = False,
        error_message: Optional[str] = None,
    ) -> None:
        """Assert that none of the strings in a given list exists on the mainframe screen. If one or more of the
        string are found, the keyword will raise a exception.

        The assertion is case sensitive. If you want it to be case insensitive, you can pass the argument ignore_case=True.

        You can change the exception message by setting a custom string to error_message.

        Example:
            | Page Should Not Contain Any Strings | ${list_of_string} |
            | Page Should Not Contain Any Strings | ${list_of_string} | ignore_case=True |
            | Page Should Not Contain Any Strings | ${list_of_string} | error_message=New error message |
        """
        self._compare_all_list_with_screen_text(
            list_string, ignore_case, error_message, should_match=False
        )

    @keyword("Page Should Contain All Strings")
    def page_should_contain_all_strings(
        self,
        list_string: List[str],
        ignore_case: bool = False,
        error_message: Optional[str] = None,
    ) -> None:
        """Assert that all of the strings in a given list exist on the mainframe screen.

        The assertion is case sensitive. If you want it to be case insensitive, you can pass the argument ignore_case=True.

        You can change the exception message by setting a custom string to error_message.

        Example:
            | Page Should Contain All Strings | ${list_of_string} |
            | Page Should Contain All Strings | ${list_of_string} | ignore_case=True |
            | Page Should Contain All Strings | ${list_of_string} | error_message=New error message |
        """
        self._compare_all_list_with_screen_text(
            list_string, ignore_case, error_message, should_match=True
        )

    @keyword("Page Should Not Contain All Strings")
    def page_should_not_contain_all_strings(
        self,
        list_string: List[str],
        ignore_case: bool = False,
        error_message: Optional[str] = None,
    ) -> None:
        """Fails if one of the strings in a given list exists on the mainframe screen. If one of the string
        are found, the keyword will raise a exception.

        The assertion is case sensitive. If you want it to be case insensitive, you can pass the argument ignore_case=True.

        You can change the exception message by setting a custom string to error_message.

        Example:
            | Page Should Not Contain All Strings | ${list_of_string} |
            | Page Should Not Contain All Strings | ${list_of_string} | ignore_case=True |
            | Page Should Not Contain All Strings | ${list_of_string} | error_message=New error message |
        """
        message = error_message
        if ignore_case:
            list_string = [item.lower() for item in list_string]
        for string in list_string:
            result = self._search_string(string, ignore_case)
            if result:
                if message is None:
                    message = f'The string "{string}" was found'
                raise Exception(message)

    @keyword("Page Should Contain String X Times")
    def page_should_contain_string_x_times(
        self,
        txt: str,
        number: int,
        ignore_case: bool = False,
        error_message: Optional[str] = None,
    ) -> None:
        """Asserts that the entered string appears the desired number of times on the mainframe screen.

        The assertion is case sensitive. If you want it to be case insensitive, you can pass the argument ignore_case=True.

        You can change the exception message by setting a custom string to error_message.

        Example:
               | Page Should Contain String X Times | something | 3 |
               | Page Should Contain String X Times | someTHING | 3 | ignore_case=True |
               | Page Should Contain String X Times | something | 3 | error_message=New error message |
        """
        message = error_message
        number = number
        all_screen = self._read_all_screen()
        if ignore_case:
            txt = txt.lower()
            all_screen = all_screen.lower()
        number_of_times = all_screen.count(txt)
        if number_of_times != number:
            if message is None:
                message = f'The string "{txt}" was not found "{number}" times, it appears "{number_of_times}" times'
            raise Exception(message)
        logger.info(f'The string "{txt}" was found "{number}" times')

    @keyword("Page Should Match Regex")
    def page_should_match_regex(self, regex_pattern: str) -> None:
        r"""Fails if string does not match pattern as a regular expression. Regular expression check is
        implemented using the Python [https://docs.python.org/2/library/re.html|re module]. Python's
        regular expression syntax is derived from Perl, and it is thus also very similar to the syntax used,
        for example, in Java, Ruby and .NET.

        Backslash is an escape character in the test data, and possible backslashes in the pattern must
        thus be escaped with another backslash (e.g. \\d\\w+).
        """
        page_text = self._read_all_screen()
        if not re.findall(regex_pattern, page_text, re.MULTILINE):
            raise Exception(f'No matches found for "{regex_pattern}" pattern')

    @keyword("Page Should Not Match Regex")
    def page_should_not_match_regex(self, regex_pattern: str) -> None:
        r"""Fails if string does match pattern as a regular expression. Regular expression check is
        implemented using the Python [https://docs.python.org/2/library/re.html|re module]. Python's
        regular expression syntax is derived from Perl, and it is thus also very similar to the syntax used,
        for example, in Java, Ruby and .NET.

        Backslash is an escape character in the test data, and possible backslashes in the pattern must
        thus be escaped with another backslash (e.g. \\d\\w+).
        """
        page_text = self._read_all_screen()
        if re.findall(regex_pattern, page_text, re.MULTILINE):
            raise Exception(f'There are matches found for "{regex_pattern}" pattern')

    @keyword("Page Should Contain Match")
    def page_should_contain_match(
        self, txt: str, ignore_case: bool = False, error_message: Optional[str] = None
    ) -> None:
        """Assert that the text displayed on the mainframe screen matches the given pattern.

        Pattern matching is similar to matching files in a shell, and it is always case sensitive.
        In the pattern, * matches anything and ? matches any single character.

        Note that for this keyword the entire screen is considered a string. So if you want to search
        for the string "something" and it is somewhere other than at the beginning or end of the screen, it
        should be reported as follows: **something**

        The assertion is case sensitive. If you want it to be case insensitive, you can pass the argument ignore_case=True.

        You can change the exception message by setting a custom string to error_message.

        Example:
            | Page Should Contain Match | **something** |
            | Page Should Contain Match | **so???hing** |
            | Page Should Contain Match | **someTHING** | ignore_case=True |
            | Page Should Contain Match | **something** | error_message=New error message |
        """
        message = error_message
        all_screen = self._read_all_screen()
        if ignore_case:
            txt = txt.lower()
            all_screen = all_screen.lower()
        matcher = Matcher(txt, caseless=False, spaceless=False)
        result = matcher.match(all_screen)
        if not result:
            if message is None:
                message = f'No matches found for "{txt}" pattern'
            raise Exception(message)

    @keyword("Page Should Not Contain Match")
    def page_should_not_contain_match(
        self, txt: str, ignore_case: bool = False, error_message: Optional[str] = None
    ) -> None:
        """Assert that the text displayed on the mainframe screen does NOT match the given pattern.

        Pattern matching is similar to matching files in a shell, and it is always case sensitive.
        In the pattern, * matches anything and ? matches any single character.

        Note that for this keyword the entire screen is considered a string. So if you want to search
        for the string "something" and it is somewhere other than at the beginning or end of the screen, it
        should be reported as follows: **something**

        The assertion is case sensitive. If you want it to be case insensitive, you can pass the argument ignore_case=True.

        You can change the exception message by setting a custom string to error_message.

        Example:
            | Page Should Not Contain Match | **something** |
            | Page Should Not Contain Match | **so???hing** |
            | Page Should Not Contain Match | **someTHING** | ignore_case=True |
            | Page Should Not Contain Match | **something** | error_message=New error message |
        """
        message = error_message
        all_screen = self._read_all_screen()
        if ignore_case:
            txt = txt.lower()
            all_screen = all_screen.lower()
        matcher = Matcher(txt, caseless=False, spaceless=False)
        result = matcher.match(all_screen)
        if result:
            if message is None:
                message = f'There are matches found for "{txt}" pattern'
            raise Exception(message)

    def _read_all_screen(self) -> str:
        """Read all the mainframe screen and return in a single string."""
        full_text = ""
        for ypos in range(24):
            full_text += self.mf.string_get(ypos + 1, 1, 80)
        return full_text

    def _compare_all_list_with_screen_text(
        self,
        list_string: List[str],
        ignore_case: bool,
        message: Optional[str],
        should_match: bool,
    ) -> None:
        if ignore_case:
            list_string = [item.lower() for item in list_string]
        for string in list_string:
            result = self._search_string(string, ignore_case)
            if not should_match and result:
                if message is None:
                    message = f'The string "{string}" was found'
                raise Exception(message)
            elif should_match and not result:
                if message is None:
                    message = f'The string "{string}" was not found'
                raise Exception(message)

    @staticmethod
    def _check_limits(ypos: int, xpos: int):
        """Checks if the user has passed some coordinate y / x greater than that existing in the mainframe"""
        if ypos > 24:
            raise Exception(
                "You have exceeded the y-axis limit of the mainframe screen"
            )
        if xpos > 80:
            raise Exception(
                "You have exceeded the x-axis limit of the mainframe screen"
            )<|MERGE_RESOLUTION|>--- conflicted
+++ resolved
@@ -1,10 +1,8 @@
 import os
 import re
-import shlex
 import socket
 import time
 from datetime import timedelta
-from os import name as os_name
 from typing import Any, List, Optional, Union
 
 from robot.api import logger
@@ -12,14 +10,10 @@
 from robot.libraries.BuiltIn import BuiltIn, RobotNotRunningError
 from robot.utils import Matcher, secs_to_timestr, timestr_to_secs
 
-<<<<<<< HEAD
-from .py3270 import Emulator, ExecutableApp
-=======
-from .py3270 import Emulator
->>>>>>> b898fa9a
-
-
-class X3270(object):
+from .py3270 import Emulator, x3270App
+
+
+class x3270(object):
     def __init__(
         self,
         visible: bool,
@@ -27,20 +21,16 @@
         wait_time: timedelta,
         wait_time_after_write: timedelta,
         img_folder: str,
-<<<<<<< HEAD
-        model: str = "4"
-=======
->>>>>>> b898fa9a
+        height: int = 24,
+        width: int = 80,
     ) -> None:
         self.visible = visible
         self.timeout = self._convert_timeout(timeout)
         self.wait = self._convert_timeout(wait_time)
         self.wait_write = self._convert_timeout(wait_time_after_write)
         self.imgfolder = img_folder
-<<<<<<< HEAD
-        self.model = ExecutableApp.get_model(model)
-=======
->>>>>>> b898fa9a
+        self.height = height
+        self.width = width
         self.mf: Emulator = None  # type: ignore
         # Try Catch to run in Pycharm, and make a documentation in libdoc with no error
         try:
@@ -69,11 +59,9 @@
         host: str,
         LU: Optional[str] = None,
         port: int = 23,
-<<<<<<< HEAD
-        extra_args: Optional[Union[List[str], os.PathLike, ExecutableApp.get_model("4")]] = None,
-=======
+        height: Optional[int] = 24,
+        width: Optional[int] = 80,
         extra_args: Optional[Union[List[str], os.PathLike]] = None,
->>>>>>> b898fa9a
     ):
         """Create a connection to an IBM3270 mainframe with the default port 23.
         To establish a connection, only the hostname is required. Optional parameters include logical unit name (LU) and port.
@@ -82,13 +70,12 @@
         `extra_args` accepts either a list or a path to a file containing [https://x3270.miraheze.org/wiki/Category:Command-line_options|x3270 command line options].
 
         Entries in the argfile can be on one line or multiple lines. Lines starting with "#" are considered comments.
-        Arguments containing whitespace must be enclosed in single or double quotes.
 
         | # example_argfile_oneline.txt
         | -accepthostname myhost.com
 
         | # example_argfile_multiline.txt
-        | -xrm "wc3270.acceptHostname: myhost.com"
+        | -accepthostname myhost.com
         | # this is a comment
         | -charset french
         | -port 992
@@ -125,12 +112,14 @@
         else:
             self.mf.connect(f"{host_string}:{port}")
 
-<<<<<<< HEAD
-
+        self.height = height
+        self.width = width
+
+        # Explictly configuring model based on width and height
         size_args = ["-model",
-                     ExecutableApp.get_model(self.model),
+                     x3270App.get_model(self.height, self.width),
                      "-oversize",
-                     ExecutableApp.get_screen_size(self.model)]
+                     x3270App.get_screen_size(self.height, self.width)]
 
         if len(extra_args) == 0:
             extra_args = size_args
@@ -138,8 +127,6 @@
             if ("-model" and "-charset") not in extra_args:
                 extra_args.extend(size_args)
 
-=======
->>>>>>> b898fa9a
     def _process_args(self, args) -> list:
         processed_args = []
         if not args:
@@ -151,7 +138,7 @@
                 for line in file:
                     if line.lstrip().startswith("#"):
                         continue
-                    for arg in shlex.split(line):
+                    for arg in line.replace("\n", "").rstrip().split(" "):
                         processed_args.append(arg)
         return processed_args
 
@@ -162,78 +149,6 @@
             if arg == "-port" or ".port" in arg:
                 return True
         return False
-
-    @keyword("Open Connection From Session File")
-    def open_connection_from_session_file(self, session_file: os.PathLike):
-        """Create a connection to an IBM3270 mainframe using a [https://x3270.miraheze.org/wiki/Session_file|session file].
-
-        The session file contains [https://x3270.miraheze.org/wiki/Category:Resources|resources (settings)] for a specific host session.
-        The only mandatory setting required to establish the connection is the [https://x3270.miraheze.org/wiki/Hostname_resource|hostname resource].
-
-        This keyword is an alternative to `Open Connection`. Please note that the Robot-Framework-Mainframe-3270-Library
-        currently only supports model "2". Specifying any other model will result in a failure.
-
-        For more information on session file syntax and detailed examples, please consult the [https://x3270.miraheze.org/wiki/Session_file|x3270 wiki].
-
-        Example:
-        | Open Connection From Session File | ${CURDIR}/session.wc3270 |
-
-        where the content of `session.wc3270` is:
-        | wc3270.hostname: myhost.com:23
-        | wc3270.model: 2
-        """
-        if self.mf:
-            self.close_connection()
-        self._check_session_file_extension(session_file)
-        self._check_contains_hostname(session_file)
-        self._check_model(session_file)
-        if os_name == "nt" and self.visible:
-            self.mf = Emulator(self.visible, self.timeout)
-            self.mf.connect(str(session_file))
-        else:
-            self.mf = Emulator(self.visible, self.timeout, [str(session_file)])
-
-    def _check_session_file_extension(self, session_file):
-        file_extension = str(session_file).rsplit(".")[-1]
-        expected_extensions = {
-            ("nt", True): "wc3270",
-            ("nt", False): "ws3270",
-            ("posix", True): "x3270",
-            ("posix", False): "s3270",
-        }
-        expected_extension = expected_extensions.get((os_name, self.visible))
-        if file_extension != expected_extension:
-            raise ValueError(
-                f"Based on the emulator that you are using, "
-                f'the session file extension has to be ".{expected_extension}", '
-                f'but it was ".{file_extension}"'
-            )
-
-    def _check_contains_hostname(self, session_file):
-        with open(session_file) as file:
-            if "hostname:" not in file.read():
-                raise ValueError(
-                    "Your session file needs to specify the hostname resource "
-                    "to set up the connection. "
-                    "An example for wc3270 looks like this: \n"
-                    "wc3270.hostname: myhost.com\n"
-                )
-
-    def _check_model(self, session_file):
-        with open(session_file) as file:
-            pattern = re.compile(r"[wcxs3270.*]+model:\s*([327892345E-]+)")
-            match = pattern.findall(file.read())
-            if not match:
-                return
-            elif match[-1] == "2":
-                return
-            else:
-                raise ValueError(
-                    f'Robot-Framework-Mainframe-3270-Library currently only supports model "2", '
-                    f'the model you specified in your session file was "{match[-1]}". '
-                    f'Please change it to "2", using either the session wizard if you are on Windows, '
-                    f'or by editing the model resource like this "*model: 2"'
-                )
 
     @keyword("Close Connection")
     def close_connection(self) -> None:
@@ -295,9 +210,9 @@
         Example for read a string in the position y=8 / x=10 of a length 15:
             | ${value} | Read | 8 | 10 | 15 |
         """
-        self._check_limits(ypos, xpos)
+        self._check_limits(self.height, self.width, ypos, xpos)
         # Checks if the user has passed a length that will be larger than the x limit of the screen.
-        if (xpos + length) > (80 + 1):
+        if (xpos + length) > (self.width + 1):
             raise Exception(
                 "You have exceeded the x-axis limit of the mainframe screen"
             )
@@ -513,7 +428,7 @@
     ) -> None:
         txt = txt.encode("unicode_escape")
         if ypos is not None and xpos is not None:
-            self._check_limits(ypos, xpos)
+            self._check_limits(self.height, self.width, ypos, xpos)
             self.mf.send_string(txt, ypos, xpos)
         else:
             self.mf.send_string(txt)
@@ -547,7 +462,7 @@
         """Search if a string exists on the mainframe screen and return True or False."""
 
         def __read_screen(string: str, ignore_case: bool) -> bool:
-            for ypos in range(24):
+            for ypos in range(self.height):
                 line = self.mf.string_get(ypos + 1, 1, 80)
                 if ignore_case:
                     line = line.lower()
@@ -844,7 +759,7 @@
     def _read_all_screen(self) -> str:
         """Read all the mainframe screen and return in a single string."""
         full_text = ""
-        for ypos in range(24):
+        for ypos in range(self.height):
             full_text += self.mf.string_get(ypos + 1, 1, 80)
         return full_text
 
@@ -869,13 +784,13 @@
                 raise Exception(message)
 
     @staticmethod
-    def _check_limits(ypos: int, xpos: int):
+    def _check_limits(height: int, width: int, ypos: int, xpos: int):
         """Checks if the user has passed some coordinate y / x greater than that existing in the mainframe"""
-        if ypos > 24:
+        if ypos > height:
             raise Exception(
                 "You have exceeded the y-axis limit of the mainframe screen"
             )
-        if xpos > 80:
+        if xpos > width:
             raise Exception(
                 "You have exceeded the x-axis limit of the mainframe screen"
             )