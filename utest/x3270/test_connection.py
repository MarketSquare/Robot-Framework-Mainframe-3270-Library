import os
import re
from unittest.mock import mock_open, patch

import pytest
from pytest_mock import MockerFixture
from robot.api import logger
from robot.utils import ConnectionCache

from Mainframe3270 import x3270
from Mainframe3270.py3270 import Emulator
from Mainframe3270.x3270 import X3270

from .conftest import X3270_DEFAULT_ARGS

CURDIR = os.path.dirname(os.path.realpath(__file__))


def test_open_connection(mocker: MockerFixture):
    mocker.patch("Mainframe3270.py3270.Emulator.connect")
    mocker.patch("robot.utils.ConnectionCache.register")
    under_test = X3270(**X3270_DEFAULT_ARGS)
    under_test.open_connection("myhost")

    Emulator.connect.assert_called_with("myhost:23")
    assert isinstance(ConnectionCache.register.call_args[0][0], Emulator)
    assert ConnectionCache.register.call_args[0][1] is None


def test_open_connection_with_alias(mocker: MockerFixture):
    mocker.patch("Mainframe3270.py3270.Emulator.connect")
    mocker.patch("robot.utils.ConnectionCache.register")
    under_test = X3270(**X3270_DEFAULT_ARGS)
    under_test.open_connection("myhost", alias="myalias")
<<<<<<< HEAD

    Emulator.connect.assert_called_with("myhost:23")
    assert isinstance(ConnectionCache.register.call_args[0][0], Emulator)
    assert ConnectionCache.register.call_args[0][1] == "myalias"


def test_open_connection_returns_index(mocker: MockerFixture):
    mocker.patch("Mainframe3270.py3270.Emulator.connect")
    mocker.patch("robot.utils.ConnectionCache.register", return_value=1)
    under_test = X3270(**X3270_DEFAULT_ARGS)
    index = under_test.open_connection("myhost", alias="myalias")

=======

    Emulator.connect.assert_called_with("myhost:23")
    assert isinstance(ConnectionCache.register.call_args[0][0], Emulator)
    assert ConnectionCache.register.call_args[0][1] == "myalias"


def test_open_connection_returns_index(mocker: MockerFixture):
    mocker.patch("Mainframe3270.py3270.Emulator.connect")
    mocker.patch("robot.utils.ConnectionCache.register", return_value=1)
    under_test = X3270(**X3270_DEFAULT_ARGS)
    index = under_test.open_connection("myhost", alias="myalias")

>>>>>>> 702dc791
    assert index == 1


def test_open_connection_with_lu(mocker: MockerFixture):
    mocker.patch("Mainframe3270.py3270.Emulator.connect")
    under_test = X3270(**X3270_DEFAULT_ARGS)
    under_test.open_connection("myhost", "lu")

    Emulator.connect.assert_called_with("lu@myhost:23")


def test_open_connection_with_port(mocker: MockerFixture):
    mocker.patch("Mainframe3270.py3270.Emulator.connect")
    under_test = X3270(**X3270_DEFAULT_ARGS)
    under_test.open_connection("myhost", port=2222)

    Emulator.connect.assert_called_with("myhost:2222")


def test_open_connection_with_extra_args(mocker: MockerFixture, under_test: X3270):
    extra_args = ["-xrm", "*blankFill: true"]
    mocker.patch("Mainframe3270.py3270.Emulator.__init__", return_value=None)
    mocker.patch("Mainframe3270.py3270.Emulator.connect")
    under_test.open_connection("myhost", extra_args=extra_args)

<<<<<<< HEAD
    Emulator.__init__.assert_called_with(True, 30.0, extra_args, "2")
=======
    Emulator.__init__.assert_called_with(True, 30.0, extra_args)
>>>>>>> 702dc791


def test_open_connection_with_port_from_argument_and_from_extra_args(
    mocker: MockerFixture,
):
    mocker.patch("Mainframe3270.py3270.Emulator.connect")
    mocker.patch("robot.api.logger.warn")
    under_test = X3270(**X3270_DEFAULT_ARGS)
    under_test.open_connection("myhost", port=12345, extra_args=["-port", "12345"])

    logger.warn.assert_called_with(
        "The connection port has been specified both in the `port` argument and in `extra_args`. "
        "The port specified in `extra_args` will take precedence over the `port` argument. "
        "To avoid this warning, you can either remove the port command-line option from `extra_args`, "
        "or leave the `port` argument at its default value of 23."
    )


def test_process_args_returns_empty_list(under_test: X3270):
    args = None
    processed_args = under_test._process_args(args)

    assert processed_args == []


def test_process_args_from_list(under_test: X3270):
    args = ["-xrm", "wc3270.acceptHostname: myhost.com"]
    processed_args = under_test._process_args(args)

    assert processed_args == args


def test_process_args_from_file_oneline(under_test: X3270):
    args = os.path.join(CURDIR, "resources", "argfile_oneline.txt")
    processed_args = under_test._process_args(args)

    args_from_file = [
        "-charset",
        "german",
        "-xrm",
        "*acceptHostname: myhost.com",
        "-xrm",
        "*blankFill: true",
    ]
    assert processed_args == args_from_file
<<<<<<< HEAD


=======


>>>>>>> 702dc791
def test_process_args_from_multiline_file(under_test: X3270):
    args = os.path.join(CURDIR, "resources", "argfile_multiline.txt")
    processed_args = under_test._process_args(args)

    args_from_file = ["-charset", "bracket", "-accepthostname", "myhost.com"]
    assert processed_args == args_from_file
<<<<<<< HEAD


=======


>>>>>>> 702dc791
def test_process_args_from_multiline_file_with_comments(under_test: X3270):
    args = os.path.join(CURDIR, "resources", "argfile_multiline_comments.txt")
    with open(args) as f:
        print(f.read())
    processed_args = under_test._process_args(args)

    args_from_file = ["-charset", "bracket", "-accepthostname", "myhost.com"]
    assert processed_args == args_from_file


@pytest.mark.parametrize(
    ("args", "expected"),
    [
        (["-xrm", "x3270.port: 992"], True),
        (["-xrm", "s3270.port: 992"], True),
        (["-xrm", "wc3270.port:992"], True),
        (["-xrm", "ws3270.port: 992"], True),
        (["-xrm", "*port: 992"], True),
        (["-port", "992"], True),
        (["-scriptport", "9999"], False),
        (["-xrm", "wc3270.scriptPort: 992"], False),
        ([], False),
    ],
)
def test_port_in_extra_args(args: list, expected: bool, under_test: X3270):
    port_in_extra_args = under_test._port_in_extra_args(args)

    assert port_in_extra_args == expected


@pytest.mark.parametrize(
    ("os_name, visible, expected"),
    [
        ("nt", True, "wc3270"),
        ("nt", False, "ws3270"),
        ("posix", True, "x3270"),
        ("posix", False, "s3270"),
    ],
)
def test_check_session_file_extension(
    os_name: str,
    under_test: X3270,
    visible: bool,
    expected: str,
):
    x3270.os_name = os_name
    under_test.visible = visible
    with pytest.raises(
        ValueError,
        match=f"Based on the emulator that you are using, "
        f'the session file extension has to be ".{expected}", but it was ".txt"',
    ):
        under_test._check_session_file_extension("file_with_wrong_extension.txt")


def test_contains_hostname_raises_ValueError(under_test: X3270):
    with patch(
        "builtins.open", mock_open(read_data="wc3270.port: 992\n")
    ) as session_file:
        with pytest.raises(
            ValueError,
            match="Your session file needs to specify the hostname resource to set up the connection",
        ):
            under_test._check_contains_hostname(session_file)


def test_open_connection_from_session_file_registers_connection(
    mocker: MockerFixture, under_test: X3270
):
    mocker.patch("Mainframe3270.x3270.X3270._check_session_file_extension")
    mocker.patch("Mainframe3270.x3270.X3270._check_contains_hostname")
    mocker.patch("robot.utils.ConnectionCache.register")
    under_test.open_connection_from_session_file("session.wc3270")

    assert isinstance(ConnectionCache.register.call_args[0][0], Emulator)
    assert ConnectionCache.register.call_args[0][1] is None


def test_open_connection_from_session_file_registers_connection_with_alias(
    mocker: MockerFixture, under_test: X3270
):
    mocker.patch("Mainframe3270.x3270.X3270._check_session_file_extension")
    mocker.patch("Mainframe3270.x3270.X3270._check_contains_hostname")
    mocker.patch("robot.utils.ConnectionCache.register")
    under_test.open_connection_from_session_file("session.wc3270", "myalias")

    assert isinstance(ConnectionCache.register.call_args[0][0], Emulator)
    assert ConnectionCache.register.call_args[0][1] == "myalias"


def test_open_connection_from_session_file_returns_index(
    mocker: MockerFixture, under_test: X3270
):
    mocker.patch("Mainframe3270.x3270.X3270._check_session_file_extension")
    mocker.patch("Mainframe3270.x3270.X3270._check_contains_hostname")
    mocker.patch("robot.utils.ConnectionCache.register", return_value=1)
    index = under_test.open_connection_from_session_file("session.wc3270")

    assert index == 1


def test_switch_connection(mocker: MockerFixture, under_test: X3270):
    mocker.patch("robot.utils.ConnectionCache.switch")

    under_test.switch_connection(1)
    ConnectionCache.switch.assert_called_with(1)

    under_test.switch_connection("myalias")
    ConnectionCache.switch.assert_called_with("myalias")


def test_open_connection_from_session_file_registers_connection(
    mocker: MockerFixture, under_test: X3270
):
    mocker.patch("Mainframe3270.x3270.X3270._check_session_file_extension")
    mocker.patch("Mainframe3270.x3270.X3270._check_contains_hostname")
    mocker.patch("Mainframe3270.x3270.X3270._check_model")
    mocker.patch("robot.utils.ConnectionCache.register")
    under_test.open_connection_from_session_file("session.wc3270")

    assert isinstance(ConnectionCache.register.call_args[0][0], Emulator)
    assert ConnectionCache.register.call_args[0][1] is None


def test_open_connection_from_session_file_registers_connection_with_alias(
    mocker: MockerFixture, under_test: X3270
):
    mocker.patch("Mainframe3270.x3270.X3270._check_session_file_extension")
    mocker.patch("Mainframe3270.x3270.X3270._check_contains_hostname")
    mocker.patch("Mainframe3270.x3270.X3270._check_model")
    mocker.patch("robot.utils.ConnectionCache.register")
    under_test.open_connection_from_session_file("session.wc3270", "myalias")

    assert isinstance(ConnectionCache.register.call_args[0][0], Emulator)
    assert ConnectionCache.register.call_args[0][1] == "myalias"


def test_open_connection_from_session_file_returns_index(
    mocker: MockerFixture, under_test: X3270
):
    mocker.patch("Mainframe3270.x3270.X3270._check_session_file_extension")
    mocker.patch("Mainframe3270.x3270.X3270._check_contains_hostname")
    mocker.patch("Mainframe3270.x3270.X3270._check_model")
    mocker.patch("robot.utils.ConnectionCache.register", return_value=1)
    index = under_test.open_connection_from_session_file("session.wc3270")

    assert index == 1


def test_switch_connection(mocker: MockerFixture, under_test: X3270):
    mocker.patch("robot.utils.ConnectionCache.switch")

    under_test.switch_connection(1)
    ConnectionCache.switch.assert_called_with(1)

    under_test.switch_connection("myalias")
    ConnectionCache.switch.assert_called_with("myalias")


def test_close_connection(mocker: MockerFixture, under_test: X3270):
    mocker.patch("Mainframe3270.py3270.Emulator.terminate")
    under_test.close_connection()

    assert Emulator.terminate.called_once()


def test_close_all_connections(mocker: MockerFixture, under_test: X3270):
    mocker.patch("robot.utils.ConnectionCache.close_all")
    under_test.close_all_connections()

    ConnectionCache.close_all.assert_called_with("terminate")<|MERGE_RESOLUTION|>--- conflicted
+++ resolved
@@ -32,7 +32,6 @@
     mocker.patch("robot.utils.ConnectionCache.register")
     under_test = X3270(**X3270_DEFAULT_ARGS)
     under_test.open_connection("myhost", alias="myalias")
-<<<<<<< HEAD
 
     Emulator.connect.assert_called_with("myhost:23")
     assert isinstance(ConnectionCache.register.call_args[0][0], Emulator)
@@ -45,20 +44,6 @@
     under_test = X3270(**X3270_DEFAULT_ARGS)
     index = under_test.open_connection("myhost", alias="myalias")
 
-=======
-
-    Emulator.connect.assert_called_with("myhost:23")
-    assert isinstance(ConnectionCache.register.call_args[0][0], Emulator)
-    assert ConnectionCache.register.call_args[0][1] == "myalias"
-
-
-def test_open_connection_returns_index(mocker: MockerFixture):
-    mocker.patch("Mainframe3270.py3270.Emulator.connect")
-    mocker.patch("robot.utils.ConnectionCache.register", return_value=1)
-    under_test = X3270(**X3270_DEFAULT_ARGS)
-    index = under_test.open_connection("myhost", alias="myalias")
-
->>>>>>> 702dc791
     assert index == 1
 
 
@@ -84,11 +69,7 @@
     mocker.patch("Mainframe3270.py3270.Emulator.connect")
     under_test.open_connection("myhost", extra_args=extra_args)
 
-<<<<<<< HEAD
     Emulator.__init__.assert_called_with(True, 30.0, extra_args, "2")
-=======
-    Emulator.__init__.assert_called_with(True, 30.0, extra_args)
->>>>>>> 702dc791
 
 
 def test_open_connection_with_port_from_argument_and_from_extra_args(
@@ -134,26 +115,14 @@
         "*blankFill: true",
     ]
     assert processed_args == args_from_file
-<<<<<<< HEAD
-
-
-=======
-
-
->>>>>>> 702dc791
+
 def test_process_args_from_multiline_file(under_test: X3270):
     args = os.path.join(CURDIR, "resources", "argfile_multiline.txt")
     processed_args = under_test._process_args(args)
 
     args_from_file = ["-charset", "bracket", "-accepthostname", "myhost.com"]
     assert processed_args == args_from_file
-<<<<<<< HEAD
-
-
-=======
-
-
->>>>>>> 702dc791
+
 def test_process_args_from_multiline_file_with_comments(under_test: X3270):
     args = os.path.join(CURDIR, "resources", "argfile_multiline_comments.txt")
     with open(args) as f:
